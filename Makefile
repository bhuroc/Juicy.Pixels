
all:
	runhaskell Setup.hs build

conf:
	runhaskell Setup.hs configure --user --enable-tests

doc:
	runhaskell Setup.hs haddock

ctest:
	runhaskell Setup.hs test

clean:
	runhaskell Setup.hs clean
	rm -f tests/pngsuite/*.bmp
	rm -f tests/pngsuite/*.jpg
	rm -f tests/gif/*.jpg
	rm -f tests/gif/*.png
	rm -f tests/gif/*.bmp

prof:
	dist\build\imageTest\imageTest.exe +RTS -hy -p -sstderr -RTS tests/pngsuite/huge.png
	hp2ps -c imageTest.hp

test:
	dist\build\imageTest\imageTest.exe

lint:
	hlint Codec

sdist:
	runhaskell Setup.hs sdist

<<<<<<< HEAD
JUICYPIXEL_VERSION:=2.0.2
=======
JUICYPIXEL_VERSION:=3.0
>>>>>>> 2bb08728

pack:
	mkdir JuicyPixels-$(JUICYPIXEL_VERSION)
	cp -r Codec JuicyPixels-$(JUICYPIXEL_VERSION)
	cp LICENSE JuicyPixels-$(JUICYPIXEL_VERSION)
	cp README.md JuicyPixels-$(JUICYPIXEL_VERSION)
	cp Setup.hs JuicyPixels-$(JUICYPIXEL_VERSION)
	cp JuicyPixels.cabal JuicyPixels-$(JUICYPIXEL_VERSION)
	tar cvf JuicyPixels-$(JUICYPIXEL_VERSION).tar JuicyPixels-$(JUICYPIXEL_VERSION)
	gzip --best JuicyPixels-$(JUICYPIXEL_VERSION).tar
	rm -R -f JuicyPixels-$(JUICYPIXEL_VERSION)

<|MERGE_RESOLUTION|>--- conflicted
+++ resolved
@@ -1,51 +1,47 @@
-
-all:
-	runhaskell Setup.hs build
-
-conf:
-	runhaskell Setup.hs configure --user --enable-tests
-
-doc:
-	runhaskell Setup.hs haddock
-
-ctest:
-	runhaskell Setup.hs test
-
-clean:
-	runhaskell Setup.hs clean
-	rm -f tests/pngsuite/*.bmp
-	rm -f tests/pngsuite/*.jpg
-	rm -f tests/gif/*.jpg
-	rm -f tests/gif/*.png
-	rm -f tests/gif/*.bmp
-
-prof:
-	dist\build\imageTest\imageTest.exe +RTS -hy -p -sstderr -RTS tests/pngsuite/huge.png
-	hp2ps -c imageTest.hp
-
-test:
-	dist\build\imageTest\imageTest.exe
-
-lint:
-	hlint Codec
-
-sdist:
-	runhaskell Setup.hs sdist
-
-<<<<<<< HEAD
-JUICYPIXEL_VERSION:=2.0.2
-=======
-JUICYPIXEL_VERSION:=3.0
->>>>>>> 2bb08728
-
-pack:
-	mkdir JuicyPixels-$(JUICYPIXEL_VERSION)
-	cp -r Codec JuicyPixels-$(JUICYPIXEL_VERSION)
-	cp LICENSE JuicyPixels-$(JUICYPIXEL_VERSION)
-	cp README.md JuicyPixels-$(JUICYPIXEL_VERSION)
-	cp Setup.hs JuicyPixels-$(JUICYPIXEL_VERSION)
-	cp JuicyPixels.cabal JuicyPixels-$(JUICYPIXEL_VERSION)
-	tar cvf JuicyPixels-$(JUICYPIXEL_VERSION).tar JuicyPixels-$(JUICYPIXEL_VERSION)
-	gzip --best JuicyPixels-$(JUICYPIXEL_VERSION).tar
-	rm -R -f JuicyPixels-$(JUICYPIXEL_VERSION)
-
+
+all:
+	runhaskell Setup.hs build
+
+conf:
+	runhaskell Setup.hs configure --user --enable-tests
+
+doc:
+	runhaskell Setup.hs haddock
+
+ctest:
+	runhaskell Setup.hs test
+
+clean:
+	runhaskell Setup.hs clean
+	rm -f tests/pngsuite/*.bmp
+	rm -f tests/pngsuite/*.jpg
+	rm -f tests/gif/*.jpg
+	rm -f tests/gif/*.png
+	rm -f tests/gif/*.bmp
+
+prof:
+	dist\build\imageTest\imageTest.exe +RTS -hy -p -sstderr -RTS tests/pngsuite/huge.png
+	hp2ps -c imageTest.hp
+
+test:
+	dist\build\imageTest\imageTest.exe
+
+lint:
+	hlint Codec
+
+sdist:
+	runhaskell Setup.hs sdist
+
+JUICYPIXEL_VERSION:=3.0
+
+pack:
+	mkdir JuicyPixels-$(JUICYPIXEL_VERSION)
+	cp -r Codec JuicyPixels-$(JUICYPIXEL_VERSION)
+	cp LICENSE JuicyPixels-$(JUICYPIXEL_VERSION)
+	cp README.md JuicyPixels-$(JUICYPIXEL_VERSION)
+	cp Setup.hs JuicyPixels-$(JUICYPIXEL_VERSION)
+	cp JuicyPixels.cabal JuicyPixels-$(JUICYPIXEL_VERSION)
+	tar cvf JuicyPixels-$(JUICYPIXEL_VERSION).tar JuicyPixels-$(JUICYPIXEL_VERSION)
+	gzip --best JuicyPixels-$(JUICYPIXEL_VERSION).tar
+	rm -R -f JuicyPixels-$(JUICYPIXEL_VERSION)
+