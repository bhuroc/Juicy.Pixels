Name:                JuicyPixels
Version:             2.0
Synopsis:            Picture loading/serialization (in png, jpeg, bitmap and gif)
Description:
<<<<<<< HEAD
    This library can load and store images in various image formats,
 for now mainly in PNG/Bitmap and Jpeg
 
 Version 1.3 changelog:
    - Fix extractComponent function
    - Adding saving for YA8 functions
=======
    This library can load and store images in PNG/Bitmap and Jpeg, and
  read Gif images.
>>>>>>> 2bdc2fcf

homepage:            https://github.com/Twinside/Juicy.Pixels
License:             BSD3
License-file:        LICENSE
Author:              Vincent Berthoux
Maintainer:          vincent.berthoux@gmail.com
Category:            Codec, Graphics
Build-type:          Simple

-- Extra-source-files:  

-- Constraint on the version of Cabal needed to build this package.
Cabal-version:       >= 1.10

Source-Repository head
    Type:      git
    Location:  git://github.com/Twinside/Juicy.Pixels.git

Source-Repository this
    Type:      git
    Location:  git://github.com/Twinside/Juicy.Pixels.git
    Tag:       v2.0

<<<<<<< HEAD
=======
Executable imageTest
  Default-Language: Haskell2010
  Main-Is: main.hs
  Ghc-options: -O3 -Wall
  -- -cpp -prof -auto-all -rtsopts -caf-all -fforce-recomp
  Build-depends: base                >= 4       && < 5,
                 bytestring          >= 0.9     && < 0.10,
                 mtl                 >= 1.1     && < 2.2,
                 cereal              >= 0.3.3.0 && < 0.4,
                 zlib                >= 0.5.3.1 && < 0.6,
                 transformers        >= 0.2.2   && < 0.4,
                 vector              >= 0.9     && < 1.0,
                 primitive           >= 0.4     && < 0.5,
                 deepseq             >= 1.1     && < 1.4,
                 filepath            >= 1.3     && < 1.4


>>>>>>> 2bdc2fcf
Library
  Default-Language: Haskell2010
  Exposed-modules:  Codec.Picture,
                    Codec.Picture.Bitmap,
                    Codec.Picture.Gif,
                    Codec.Picture.Png,
                    Codec.Picture.Jpg,
                    Codec.Picture.Saving,
                    Codec.Picture.Types

  Ghc-options: -O3 -Wall
  Build-depends: base                >= 4       && < 5,
                 bytestring          >= 0.9     && < 0.10,
                 mtl                 >= 1.1     && < 2.2,
                 cereal              >= 0.3.3.0 && < 0.4,
                 zlib                >= 0.5.3.1 && < 0.6,
                 transformers        >= 0.2.2   && < 0.4,
                 vector              >= 0.9     && < 1.0,
                 primitive           >= 0.4     && < 0.5,
                 deepseq             >= 1.1     && < 1.4

  -- Modules not exported by this package.
  Other-modules: Codec.Picture.Jpg.DefaultTable,
                 Codec.Picture.Jpg.FastIdct,
                 Codec.Picture.Jpg.FastDct,
                 Codec.Picture.Jpg.Types,
                 Codec.Picture.Gif.LZW,
                 Codec.Picture.Png.Export,
                 Codec.Picture.Png.Type,
                 Codec.Picture.BitWriter

<|MERGE_RESOLUTION|>--- conflicted
+++ resolved
@@ -1,89 +1,69 @@
-Name:                JuicyPixels
-Version:             2.0
-Synopsis:            Picture loading/serialization (in png, jpeg, bitmap and gif)
-Description:
-<<<<<<< HEAD
-    This library can load and store images in various image formats,
- for now mainly in PNG/Bitmap and Jpeg
- 
- Version 1.3 changelog:
-    - Fix extractComponent function
-    - Adding saving for YA8 functions
-=======
-    This library can load and store images in PNG/Bitmap and Jpeg, and
-  read Gif images.
->>>>>>> 2bdc2fcf
-
-homepage:            https://github.com/Twinside/Juicy.Pixels
-License:             BSD3
-License-file:        LICENSE
-Author:              Vincent Berthoux
-Maintainer:          vincent.berthoux@gmail.com
-Category:            Codec, Graphics
-Build-type:          Simple
-
--- Extra-source-files:  
-
--- Constraint on the version of Cabal needed to build this package.
-Cabal-version:       >= 1.10
-
-Source-Repository head
-    Type:      git
-    Location:  git://github.com/Twinside/Juicy.Pixels.git
-
-Source-Repository this
-    Type:      git
-    Location:  git://github.com/Twinside/Juicy.Pixels.git
-    Tag:       v2.0
-
-<<<<<<< HEAD
-=======
-Executable imageTest
-  Default-Language: Haskell2010
-  Main-Is: main.hs
-  Ghc-options: -O3 -Wall
-  -- -cpp -prof -auto-all -rtsopts -caf-all -fforce-recomp
-  Build-depends: base                >= 4       && < 5,
-                 bytestring          >= 0.9     && < 0.10,
-                 mtl                 >= 1.1     && < 2.2,
-                 cereal              >= 0.3.3.0 && < 0.4,
-                 zlib                >= 0.5.3.1 && < 0.6,
-                 transformers        >= 0.2.2   && < 0.4,
-                 vector              >= 0.9     && < 1.0,
-                 primitive           >= 0.4     && < 0.5,
-                 deepseq             >= 1.1     && < 1.4,
-                 filepath            >= 1.3     && < 1.4
-
-
->>>>>>> 2bdc2fcf
-Library
-  Default-Language: Haskell2010
-  Exposed-modules:  Codec.Picture,
-                    Codec.Picture.Bitmap,
-                    Codec.Picture.Gif,
-                    Codec.Picture.Png,
-                    Codec.Picture.Jpg,
-                    Codec.Picture.Saving,
-                    Codec.Picture.Types
-
-  Ghc-options: -O3 -Wall
-  Build-depends: base                >= 4       && < 5,
-                 bytestring          >= 0.9     && < 0.10,
-                 mtl                 >= 1.1     && < 2.2,
-                 cereal              >= 0.3.3.0 && < 0.4,
-                 zlib                >= 0.5.3.1 && < 0.6,
-                 transformers        >= 0.2.2   && < 0.4,
-                 vector              >= 0.9     && < 1.0,
-                 primitive           >= 0.4     && < 0.5,
-                 deepseq             >= 1.1     && < 1.4
-
-  -- Modules not exported by this package.
-  Other-modules: Codec.Picture.Jpg.DefaultTable,
-                 Codec.Picture.Jpg.FastIdct,
-                 Codec.Picture.Jpg.FastDct,
-                 Codec.Picture.Jpg.Types,
-                 Codec.Picture.Gif.LZW,
-                 Codec.Picture.Png.Export,
-                 Codec.Picture.Png.Type,
-                 Codec.Picture.BitWriter
-
+Name:                JuicyPixels
+Version:             2.0
+Synopsis:            Picture loading/serialization (in png, jpeg, bitmap and gif)
+Description:
+    This library can load and store images in PNG/Bitmap and Jpeg, and
+  read Gif images.
+
+ Version 2.0 changelog:
+    - New extractComponent version with type safe plane
+      extraction
+    - Gif file reading
+
+ Version 1.3 changelog:
+    - Fix extractComponent function
+    - Adding saving for YA8 functions
+
+homepage:            https://github.com/Twinside/Juicy.Pixels
+License:             BSD3
+License-file:        LICENSE
+Author:              Vincent Berthoux
+Maintainer:          vincent.berthoux@gmail.com
+Category:            Codec, Graphics
+Build-type:          Simple
+
+-- Extra-source-files:  
+
+-- Constraint on the version of Cabal needed to build this package.
+Cabal-version:       >= 1.10
+
+Source-Repository head
+    Type:      git
+    Location:  git://github.com/Twinside/Juicy.Pixels.git
+
+Source-Repository this
+    Type:      git
+    Location:  git://github.com/Twinside/Juicy.Pixels.git
+    Tag:       v2.0
+
+Library
+  Default-Language: Haskell2010
+  Exposed-modules:  Codec.Picture,
+                    Codec.Picture.Bitmap,
+                    Codec.Picture.Gif,
+                    Codec.Picture.Png,
+                    Codec.Picture.Jpg,
+                    Codec.Picture.Saving,
+                    Codec.Picture.Types
+
+  Ghc-options: -O3 -Wall
+  Build-depends: base                >= 4       && < 5,
+                 bytestring          >= 0.9     && < 0.10,
+                 mtl                 >= 1.1     && < 2.2,
+                 cereal              >= 0.3.3.0 && < 0.4,
+                 zlib                >= 0.5.3.1 && < 0.6,
+                 transformers        >= 0.2.2   && < 0.4,
+                 vector              >= 0.9     && < 1.0,
+                 primitive           >= 0.4     && < 0.5,
+                 deepseq             >= 1.1     && < 1.4
+
+  -- Modules not exported by this package.
+  Other-modules: Codec.Picture.Jpg.DefaultTable,
+                 Codec.Picture.Jpg.FastIdct,
+                 Codec.Picture.Jpg.FastDct,
+                 Codec.Picture.Jpg.Types,
+                 Codec.Picture.Gif.LZW,
+                 Codec.Picture.Png.Export,
+                 Codec.Picture.Png.Type,
+                 Codec.Picture.BitWriter
+