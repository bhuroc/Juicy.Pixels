Name:                JuicyPixels
Version:             3.1.1.1
Synopsis:            Picture loading/serialization (in png, jpeg, bitmap, gif, tiff and radiance)
Description:
    <<data:image/png;base64,iVBORw0KGgoAAAANSUhEUgAAAMAAAADABAMAAACg8nE0AAAAElBMVEUAAABJqDSTWEL/qyb///8AAABH/1GTAAAAAXRSTlMAQObYZgAAAN5JREFUeF7s1sEJgFAQxFBbsAV72v5bEVYWPwT/XDxmCsi7zvHXavYREBDI3XP2GgICqBBYuwIC+/rVayPUAyAg0HvIXBcQoDFDGnUBgWQQ2Bx3AYFaRoBpAQHWb3bt2ARgGAiCYFFuwf3X5HA/McgGJWI2FdykCv4aBYzmKwDwvl6NVmUAAK2vlwEALK7fo88GANB6HQsAAAAAAAAA7P94AQCzswEAAAAAAAAAAAAAAAAAAICzh4UAO4zWAYBfRutHA4Bn5C69JhowAMGoBaMWDG0wCkbBKBgFo2AUAACPmegUST/IJAAAAABJRU5ErkJggg==>>
    .
    This library can load and store images in PNG,Bitmap, Jpeg, Radiance, Tiff and read Gif images.

homepage:            https://github.com/Twinside/Juicy.Pixels
License:             BSD3
License-file:        LICENSE
Author:              Vincent Berthoux
Maintainer:          vincent.berthoux@gmail.com
Category:            Codec, Graphics
Build-type:          Simple

-- Constraint on the version of Cabal needed to build this package.
Cabal-version:       >= 1.10

Source-Repository head
    Type:      git
    Location:  git://github.com/Twinside/Juicy.Pixels.git

Source-Repository this
    Type:      git
    Location:  git://github.com/Twinside/Juicy.Pixels.git
<<<<<<< HEAD
    Tag:       v3.1.1
=======
    Tag:       v3.1.1.1
>>>>>>> 5d2b037c

Flag Mmap
    Description: Enable the file loading via mmap (memory map)
    Default: False

<<<<<<< HEAD
=======
Executable imageTest
  Default-Language: Haskell2010
  Main-Is: main.hs
  Ghc-options: -O3 -Wall 
  -- -rtsopts -prof -fprof-auto-top
  -- -ddump-simpl
  -- 
  Include-Dirs: Codec/Picture
  -- -cpp -prof -auto-all -rtsopts -caf-all -fforce-recomp
  Build-depends: base                >= 4       && < 5,
                 bytestring          >= 0.9     && < 0.11,
                 mtl                 >= 1.1     && < 2.2,
                 binary              >= 0.6.4.0 && < 0.7,
                 zlib                >= 0.5.3.1 && < 0.6,
                 transformers        >= 0.2.2   && < 0.4,
                 vector              >= 0.9    && < 0.11,
                 primitive           >= 0.5     && < 0.6,
                 deepseq             >= 1.1     && < 1.4,
                 filepath            >= 1.3     && < 1.4,
                 criterion           >= 0.6.2   && < 0.7,
                 hastache            >= 0.4     && < 0.5,
                 groom

  if flag(Mmap)
    Build-depends: mmap
    CC-Options: "-DWITH_MMAP_BYTESTRING"

>>>>>>> 5d2b037c
Library
  Default-Language: Haskell2010
  Exposed-modules:  Codec.Picture,
                    Codec.Picture.Bitmap,
                    Codec.Picture.Gif,
                    Codec.Picture.Png,
                    Codec.Picture.Jpg,
                    Codec.Picture.HDR,
                    Codec.Picture.Tiff,
                    Codec.Picture.Saving,
                    Codec.Picture.Types

  Ghc-options: -O3 -Wall
  Build-depends: base                >= 4       && < 5,
                 bytestring          >= 0.9     && < 0.11,
                 mtl                 >= 1.1     && < 2.2,
                 binary              >= 0.6.4.0 && < 0.7.2,
                 zlib                >= 0.5.3.1 && < 0.6,
                 transformers        >= 0.2.2   && < 0.4,
                 vector              >= 0.9    && < 0.11,
                 primitive           >= 0.5     && < 0.6,
                 deepseq             >= 1.1     && < 1.4

  if flag(Mmap)
    Build-depends: mmap
    CC-Options: "-DWITH_MMAP_BYTESTRING"

  -- Modules not exported by this package.
  Other-modules: Codec.Picture.Jpg.DefaultTable,
                 Codec.Picture.Jpg.FastIdct,
                 Codec.Picture.Jpg.FastDct,
                 Codec.Picture.Jpg.Types,
                 Codec.Picture.Gif.LZW,
                 Codec.Picture.Png.Export,
                 Codec.Picture.Png.Type,
                 Codec.Picture.BitWriter,
                 Codec.Picture.InternalHelper,
                 Codec.Picture.VectorByteConversion

  Install-Includes: Codec/Picture/ConvGraph.hs
  Include-Dirs: Codec/Picture

<|MERGE_RESOLUTION|>--- conflicted
+++ resolved
@@ -1,108 +1,74 @@
-Name:                JuicyPixels
-Version:             3.1.1.1
-Synopsis:            Picture loading/serialization (in png, jpeg, bitmap, gif, tiff and radiance)
-Description:
-    <<data:image/png;base64,iVBORw0KGgoAAAANSUhEUgAAAMAAAADABAMAAACg8nE0AAAAElBMVEUAAABJqDSTWEL/qyb///8AAABH/1GTAAAAAXRSTlMAQObYZgAAAN5JREFUeF7s1sEJgFAQxFBbsAV72v5bEVYWPwT/XDxmCsi7zvHXavYREBDI3XP2GgICqBBYuwIC+/rVayPUAyAg0HvIXBcQoDFDGnUBgWQQ2Bx3AYFaRoBpAQHWb3bt2ARgGAiCYFFuwf3X5HA/McgGJWI2FdykCv4aBYzmKwDwvl6NVmUAAK2vlwEALK7fo88GANB6HQsAAAAAAAAA7P94AQCzswEAAAAAAAAAAAAAAAAAAICzh4UAO4zWAYBfRutHA4Bn5C69JhowAMGoBaMWDG0wCkbBKBgFo2AUAACPmegUST/IJAAAAABJRU5ErkJggg==>>
-    .
-    This library can load and store images in PNG,Bitmap, Jpeg, Radiance, Tiff and read Gif images.
-
-homepage:            https://github.com/Twinside/Juicy.Pixels
-License:             BSD3
-License-file:        LICENSE
-Author:              Vincent Berthoux
-Maintainer:          vincent.berthoux@gmail.com
-Category:            Codec, Graphics
-Build-type:          Simple
-
--- Constraint on the version of Cabal needed to build this package.
-Cabal-version:       >= 1.10
-
-Source-Repository head
-    Type:      git
-    Location:  git://github.com/Twinside/Juicy.Pixels.git
-
-Source-Repository this
-    Type:      git
-    Location:  git://github.com/Twinside/Juicy.Pixels.git
-<<<<<<< HEAD
-    Tag:       v3.1.1
-=======
-    Tag:       v3.1.1.1
->>>>>>> 5d2b037c
-
-Flag Mmap
-    Description: Enable the file loading via mmap (memory map)
-    Default: False
-
-<<<<<<< HEAD
-=======
-Executable imageTest
-  Default-Language: Haskell2010
-  Main-Is: main.hs
-  Ghc-options: -O3 -Wall 
-  -- -rtsopts -prof -fprof-auto-top
-  -- -ddump-simpl
-  -- 
-  Include-Dirs: Codec/Picture
-  -- -cpp -prof -auto-all -rtsopts -caf-all -fforce-recomp
-  Build-depends: base                >= 4       && < 5,
-                 bytestring          >= 0.9     && < 0.11,
-                 mtl                 >= 1.1     && < 2.2,
-                 binary              >= 0.6.4.0 && < 0.7,
-                 zlib                >= 0.5.3.1 && < 0.6,
-                 transformers        >= 0.2.2   && < 0.4,
-                 vector              >= 0.9    && < 0.11,
-                 primitive           >= 0.5     && < 0.6,
-                 deepseq             >= 1.1     && < 1.4,
-                 filepath            >= 1.3     && < 1.4,
-                 criterion           >= 0.6.2   && < 0.7,
-                 hastache            >= 0.4     && < 0.5,
-                 groom
-
-  if flag(Mmap)
-    Build-depends: mmap
-    CC-Options: "-DWITH_MMAP_BYTESTRING"
-
->>>>>>> 5d2b037c
-Library
-  Default-Language: Haskell2010
-  Exposed-modules:  Codec.Picture,
-                    Codec.Picture.Bitmap,
-                    Codec.Picture.Gif,
-                    Codec.Picture.Png,
-                    Codec.Picture.Jpg,
-                    Codec.Picture.HDR,
-                    Codec.Picture.Tiff,
-                    Codec.Picture.Saving,
-                    Codec.Picture.Types
-
-  Ghc-options: -O3 -Wall
-  Build-depends: base                >= 4       && < 5,
-                 bytestring          >= 0.9     && < 0.11,
-                 mtl                 >= 1.1     && < 2.2,
-                 binary              >= 0.6.4.0 && < 0.7.2,
-                 zlib                >= 0.5.3.1 && < 0.6,
-                 transformers        >= 0.2.2   && < 0.4,
-                 vector              >= 0.9    && < 0.11,
-                 primitive           >= 0.5     && < 0.6,
-                 deepseq             >= 1.1     && < 1.4
-
-  if flag(Mmap)
-    Build-depends: mmap
-    CC-Options: "-DWITH_MMAP_BYTESTRING"
-
-  -- Modules not exported by this package.
-  Other-modules: Codec.Picture.Jpg.DefaultTable,
-                 Codec.Picture.Jpg.FastIdct,
-                 Codec.Picture.Jpg.FastDct,
-                 Codec.Picture.Jpg.Types,
-                 Codec.Picture.Gif.LZW,
-                 Codec.Picture.Png.Export,
-                 Codec.Picture.Png.Type,
-                 Codec.Picture.BitWriter,
-                 Codec.Picture.InternalHelper,
-                 Codec.Picture.VectorByteConversion
-
-  Install-Includes: Codec/Picture/ConvGraph.hs
-  Include-Dirs: Codec/Picture
-
+Name:                JuicyPixels
+Version:             3.1.1.1
+Synopsis:            Picture loading/serialization (in png, jpeg, bitmap, gif, tiff and radiance)
+Description:
+    <<data:image/png;base64,iVBORw0KGgoAAAANSUhEUgAAAMAAAADABAMAAACg8nE0AAAAElBMVEUAAABJqDSTWEL/qyb///8AAABH/1GTAAAAAXRSTlMAQObYZgAAAN5JREFUeF7s1sEJgFAQxFBbsAV72v5bEVYWPwT/XDxmCsi7zvHXavYREBDI3XP2GgICqBBYuwIC+/rVayPUAyAg0HvIXBcQoDFDGnUBgWQQ2Bx3AYFaRoBpAQHWb3bt2ARgGAiCYFFuwf3X5HA/McgGJWI2FdykCv4aBYzmKwDwvl6NVmUAAK2vlwEALK7fo88GANB6HQsAAAAAAAAA7P94AQCzswEAAAAAAAAAAAAAAAAAAICzh4UAO4zWAYBfRutHA4Bn5C69JhowAMGoBaMWDG0wCkbBKBgFo2AUAACPmegUST/IJAAAAABJRU5ErkJggg==>>
+    .
+    This library can load and store images in PNG,Bitmap, Jpeg, Radiance, Tiff and read Gif images.
+
+homepage:            https://github.com/Twinside/Juicy.Pixels
+License:             BSD3
+License-file:        LICENSE
+Author:              Vincent Berthoux
+Maintainer:          vincent.berthoux@gmail.com
+Category:            Codec, Graphics
+Build-type:          Simple
+
+-- Constraint on the version of Cabal needed to build this package.
+Cabal-version:       >= 1.10
+
+Source-Repository head
+    Type:      git
+    Location:  git://github.com/Twinside/Juicy.Pixels.git
+
+Source-Repository this
+    Type:      git
+    Location:  git://github.com/Twinside/Juicy.Pixels.git
+    Tag:       v3.1.1.1
+
+Flag Mmap
+    Description: Enable the file loading via mmap (memory map)
+    Default: False
+
+Library
+  Default-Language: Haskell2010
+  Exposed-modules:  Codec.Picture,
+                    Codec.Picture.Bitmap,
+                    Codec.Picture.Gif,
+                    Codec.Picture.Png,
+                    Codec.Picture.Jpg,
+                    Codec.Picture.HDR,
+                    Codec.Picture.Tiff,
+                    Codec.Picture.Saving,
+                    Codec.Picture.Types
+
+  Ghc-options: -O3 -Wall
+  Build-depends: base                >= 4       && < 5,
+                 bytestring          >= 0.9     && < 0.11,
+                 mtl                 >= 1.1     && < 2.2,
+                 binary              >= 0.6.4.0 && < 0.7.2,
+                 zlib                >= 0.5.3.1 && < 0.6,
+                 transformers        >= 0.2.2   && < 0.4,
+                 vector              >= 0.9    && < 0.11,
+                 primitive           >= 0.5     && < 0.6,
+                 deepseq             >= 1.1     && < 1.4
+
+  if flag(Mmap)
+    Build-depends: mmap
+    CC-Options: "-DWITH_MMAP_BYTESTRING"
+
+  -- Modules not exported by this package.
+  Other-modules: Codec.Picture.Jpg.DefaultTable,
+                 Codec.Picture.Jpg.FastIdct,
+                 Codec.Picture.Jpg.FastDct,
+                 Codec.Picture.Jpg.Types,
+                 Codec.Picture.Gif.LZW,
+                 Codec.Picture.Png.Export,
+                 Codec.Picture.Png.Type,
+                 Codec.Picture.BitWriter,
+                 Codec.Picture.InternalHelper,
+                 Codec.Picture.VectorByteConversion
+
+  Install-Includes: Codec/Picture/ConvGraph.hs
+  Include-Dirs: Codec/Picture
+